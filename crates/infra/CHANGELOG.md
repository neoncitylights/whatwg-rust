# Changelog

## 1.0.0 (2024-05-07)

- Implemented `InfraStr` trait for the `String` type (previously only implemented for `str`).
- Added `skip_codepoints()`, a non-allocating alternative of `collect_codepoints()`.
<<<<<<< HEAD
- Added `skip_ascii_whitespace()`, a convenience function and implementation of [4.6. Strings § skip ASCII whitespace](https://infra.spec.whatwg.org/#skip-ascii-whitespace).
=======
- Simplifies the function signatures of the following:
  - `collect_codepoints()` now takes a generic parameter `P` that must satisfy `Fn(char) -> bool` (previously `FnMut(char) -> bool`)
  - `skip_codepoints()` now takes a generic parameter `P` that must satisfy `Fn(char) -> bool` (previously `FnMut(char) -> bool`)
  - `skip_codepoints()` no longer takes a mutable parameter for `predicate` of `P` (now `predicate: P` instead of `mut predicate: P`)
  - `InfraStr` trait follows suit with the same changes mentioned above
>>>>>>> 66c030ac

## 0.2.2 (2023-11-08)

- Fixed typos in documentation for [`trim_collapse_ascii_whitespace()`] and [`is_surrogate_utf16()`]
- Fixed/updated repository URLs

## 0.2.1 (2023-05-15)

- Removed `#[must_use]` attribute from `collect_codepoints()`, to allow for use cases for skipping certain codepoints (e.g skipping ASCII whitespace)

## 0.2.0 (2023-04-30)

- Added 3 new traits:
  - `InfraScalarValue` trait for `char` type
  - `InfraStr` trait for `str` type
  - `InfraUtf16Surrogate` trait for `u16` type
- Predicate functions that take a `char` no longer take a reference. This is since `char` types are cheap to copy, and to stay consistent with the Rust's standard library function signatures.
  - `whatwg_infra::is_ascii_tab_newline()`
  - `whatwg_infra::is_c0_control()`
  - `whatwg_infra::is_c0_control_space()`
  - `whatwg_infra::is_noncharacter()`
- Add `trim_collapse_ascii_whitespace()` to trim and remove consecutive ASCII whitespace
- Add more extensive unit tests and documentation examples
- Organize code into modules (`scalar`, `strings`, and `surrogates`) and re-export

## 0.1.0 (2023-03-20)

- Initial release of the whatwg-infra Rust library<|MERGE_RESOLUTION|>--- conflicted
+++ resolved
@@ -4,15 +4,12 @@
 
 - Implemented `InfraStr` trait for the `String` type (previously only implemented for `str`).
 - Added `skip_codepoints()`, a non-allocating alternative of `collect_codepoints()`.
-<<<<<<< HEAD
 - Added `skip_ascii_whitespace()`, a convenience function and implementation of [4.6. Strings § skip ASCII whitespace](https://infra.spec.whatwg.org/#skip-ascii-whitespace).
-=======
 - Simplifies the function signatures of the following:
   - `collect_codepoints()` now takes a generic parameter `P` that must satisfy `Fn(char) -> bool` (previously `FnMut(char) -> bool`)
   - `skip_codepoints()` now takes a generic parameter `P` that must satisfy `Fn(char) -> bool` (previously `FnMut(char) -> bool`)
   - `skip_codepoints()` no longer takes a mutable parameter for `predicate` of `P` (now `predicate: P` instead of `mut predicate: P`)
   - `InfraStr` trait follows suit with the same changes mentioned above
->>>>>>> 66c030ac
 
 ## 0.2.2 (2023-11-08)
 
